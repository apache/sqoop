/**
 * Licensed to the Apache Software Foundation (ASF) under one
 * or more contributor license agreements.  See the NOTICE file
 * distributed with this work for additional information
 * regarding copyright ownership.  The ASF licenses this file
 * to you under the Apache License, Version 2.0 (the
 * "License"); you may not use this file except in compliance
 * with the License.  You may obtain a copy of the License at
 *
 *     http://www.apache.org/licenses/LICENSE-2.0
 *
 * Unless required by applicable law or agreed to in writing, software
 * distributed under the License is distributed on an "AS IS" BASIS,
 * WITHOUT WARRANTIES OR CONDITIONS OF ANY KIND, either express or implied.
 * See the License for the specific language governing permissions and
 * limitations under the License.
 */

package org.apache.sqoop.shell;

import static org.mockito.Matchers.any;
import static org.mockito.Mockito.mock;
import static org.mockito.Mockito.when;
import static org.testng.Assert.assertEquals;
import static org.testng.Assert.assertFalse;
import static org.testng.Assert.assertTrue;
import static org.testng.Assert.fail;

import java.io.ByteArrayInputStream;
import java.io.IOException;
import java.util.ArrayList;
import java.util.Arrays;
import java.util.Collections;
import java.util.Enumeration;
import java.util.HashMap;
import java.util.List;
import java.util.ResourceBundle;

import jline.console.ConsoleReader;

import org.apache.commons.lang.StringUtils;
import org.apache.sqoop.client.SqoopClient;
import org.apache.sqoop.common.SqoopException;
import org.apache.sqoop.model.InputEditable;
import org.apache.sqoop.model.MBooleanInput;
import org.apache.sqoop.model.MConfig;
import org.apache.sqoop.model.MConnector;
import org.apache.sqoop.model.MDateTimeInput;
import org.apache.sqoop.model.MDriverConfig;
import org.apache.sqoop.model.MEnumInput;
import org.apache.sqoop.model.MFromConfig;
import org.apache.sqoop.model.MInput;
import org.apache.sqoop.model.MIntegerInput;
import org.apache.sqoop.model.MJob;
import org.apache.sqoop.model.MLink;
import org.apache.sqoop.model.MLinkConfig;
import org.apache.sqoop.model.MListInput;
import org.apache.sqoop.model.MLongInput;
import org.apache.sqoop.model.MMapInput;
import org.apache.sqoop.model.MStringInput;
import org.apache.sqoop.model.MToConfig;
import org.apache.sqoop.model.MValidator;
import org.apache.sqoop.shell.core.Constants;
import org.apache.sqoop.shell.core.ShellError;
import org.apache.sqoop.utils.MapResourceBundle;
import org.apache.sqoop.validation.Status;
import org.codehaus.groovy.tools.shell.Groovysh;
import org.testng.annotations.BeforeTest;
import org.testng.annotations.Test;

public class TestUpdateCommand {
  UpdateCommand updateCmd;
  SqoopClient client;
  ConsoleReader reader;
  ResourceBundle resourceBundle;
  ByteArrayInputStream in;
  byte[] data;

  @BeforeTest(alwaysRun = true)
  public void setup() throws IOException {
    Groovysh shell = new Groovysh();
    updateCmd = new UpdateCommand(shell);
    ShellEnvironment.setIo(shell.getIo());
    client = mock(SqoopClient.class);
    ShellEnvironment.setClient(client);

    data = new byte[1000];
    in = new ByteArrayInputStream(data);
    reader = new ConsoleReader(in, System.out);
    ShellEnvironment.setConsoleReader(reader);
    resourceBundle = new ResourceBundle() {
      @Override
      protected Object handleGetObject(String key) {
        return "fake_translated_value";
      }

      @Override
      public Enumeration<String> getKeys() {
        return Collections.emptyEnumeration();
      }
    };
  }

  @SuppressWarnings({ "unchecked", "rawtypes" })
  @Test
  public void testUpdateLink() throws InterruptedException {
    ShellEnvironment.setInteractive(false);
<<<<<<< HEAD
    MLink link = new MLink(1L, new MLinkConfig(new ArrayList<MConfig>(), new ArrayList<MValidator>()));
=======
    MLink link = new MLink("connector_test", new MLinkConfig(new ArrayList<MConfig>(), new ArrayList<MValidator>()));
>>>>>>> a53e682f
    when(client.getLink("link_test")).thenReturn(link);
    when(client.getConnectorConfigBundle("connector_test")).thenReturn(new MapResourceBundle(new HashMap()));
    when(client.updateLink(any(MLink.class))).thenReturn(Status.OK);

    // update link -lid link_test
    Status status = (Status) updateCmd.execute(Arrays.asList(Constants.FN_LINK, "-lid", "link_test"));
    assertTrue(status != null && status == Status.OK);

    // Missing argument for option lid
    try {
      updateCmd.execute(Arrays.asList(Constants.FN_LINK, "-lid"));
      fail("Update link should fail as parameters aren't complete!");
    } catch (SqoopException e) {
      assertEquals(ShellError.SHELL_0003, e.getErrorCode());
      assertTrue(e.getMessage().contains("Missing argument for option"));
    }

    // Missing option lid
    try {
      updateCmd.execute(Arrays.asList(Constants.FN_LINK));
      fail("Update link should fail as option lid is missing");
    } catch (SqoopException e) {
      assertEquals(ShellError.SHELL_0003, e.getErrorCode());
      assertTrue(e.getMessage().contains("Missing required option"));
    }
  }

  @Test
  public void testUpdateLinkInteractive() throws Exception {
    ShellEnvironment.setInteractive(true);
    initEnv();
    when(client.getConnector("connector_test")).thenReturn(new MConnector("", "", "", null, null, null));
    MLink link = new MLink("connector_test", new MLinkConfig(getConfig("CONFIGFROMNAME"), new ArrayList<MValidator>()));
    when(client.getLink("link_test")).thenReturn(link);
    when(client.updateLink(any(MLink.class))).thenReturn(Status.OK);
    when(client.getConnectorConfigBundle(any(String.class))).thenReturn(resourceBundle);

    // update link -lid link_test
    initData("linkname\r" +         // link name
        "abc\r" +                   // for input with name "String"
        "12345\r" +                 // for input with name "Integer"
        "56789\r" +                 // for input with name "Long"
        "true\r" +                  // for input with name "Boolean"
        "k1=v1\rk2=v2\r\r" +        // for input with name "Map"
        "0\r" +                     // for input with name "Enum"
        "l1\rl2\rl3\r\r" +          // for input with name "List"
        "12345678\r");              // for input with name "DateTime"
    Status status = (Status) updateCmd.execute(Arrays.asList(Constants.FN_LINK, "-lid", "link_test"));
    assertTrue(status != null && status == Status.OK);
    assertEquals(link.getName(), "linkname");
    assertEquals(link.getConnectorLinkConfig("CONFIGFROMNAME").getStringInput("CONFIGFROMNAME.String").getValue(), "abc");
    assertEquals(link.getConnectorLinkConfig("CONFIGFROMNAME").getIntegerInput("CONFIGFROMNAME.Integer").getValue().intValue(), 12345);
    assertEquals(link.getConnectorLinkConfig("CONFIGFROMNAME").getLongInput("CONFIGFROMNAME.Long").getValue().longValue(), 56789);
    assertTrue((link.getConnectorLinkConfig("CONFIGFROMNAME").getBooleanInput("CONFIGFROMNAME.Boolean").getValue()));
    HashMap<String, String> map = new HashMap<String, String>();
    map.put("k1", "v1");
    map.put("k2", "v2");
    assertEquals(link.getConnectorLinkConfig("CONFIGFROMNAME").getMapInput("CONFIGFROMNAME.Map").getValue(), map);
    assertEquals(link.getConnectorLinkConfig("CONFIGFROMNAME").getEnumInput("CONFIGFROMNAME.Enum").getValue(), "YES");
    assertEquals(StringUtils.join(link.getConnectorLinkConfig("CONFIGFROMNAME").getListInput("CONFIGFROMNAME.List").getValue(), "&"), "l1&l2&l3");
    assertEquals(link.getConnectorLinkConfig("CONFIGFROMNAME").getDateTimeInput("CONFIGFROMNAME.DateTime").getValue().getMillis(), 12345678);
  }

  @SuppressWarnings({ "unchecked", "rawtypes" })
  @Test
  public void testUpdateJob() throws InterruptedException {
    ShellEnvironment.setInteractive(false);
<<<<<<< HEAD
    MJob job = new MJob(1L, 2L, 1L, 2L,
=======
    MJob job = new MJob("fromConnectorName", "toConnectorName", "link_from", "link_to",
>>>>>>> a53e682f
        new MFromConfig(new ArrayList<MConfig>(), new ArrayList<MValidator>()),
        new MToConfig(new ArrayList<MConfig>(), new ArrayList<MValidator>()),
        new MDriverConfig(new ArrayList<MConfig>(), new ArrayList<MValidator>()));
    when(client.getJob("job_test")).thenReturn(job);
    when(client.getConnector(any(Long.class))).thenReturn(new MConnector("connect_test", "", "", null, null, null));
    when(client.getConnectorConfigBundle(any(String.class))).thenReturn(new MapResourceBundle(new HashMap()));
    when(client.getDriverConfigBundle()).thenReturn(new MapResourceBundle(new HashMap()));
    when(client.updateJob(job)).thenReturn(Status.OK);

    // update job -name job_test
    Status status = (Status) updateCmd.execute(Arrays.asList(Constants.FN_JOB, "-name", "job_test"));
    assertTrue(status != null && status == Status.OK);

    // Missing argument for option name
    try {
      updateCmd.execute(Arrays.asList(Constants.FN_JOB, "-name"));
      fail("Update job should fail as parameters aren't complete!");
    } catch (SqoopException e) {
      assertEquals(ShellError.SHELL_0003, e.getErrorCode());
      assertTrue(e.getMessage().contains("Missing argument for option"));
    }

    // Missing option name
    try {
      updateCmd.execute(Arrays.asList(Constants.FN_JOB));
      fail("Update job should fail as option name is missing");
    } catch (SqoopException e) {
      assertEquals(ShellError.SHELL_0003, e.getErrorCode());
      assertTrue(e.getMessage().contains("Missing required option"));
    }
  }

  @Test
  public void testUpdateJobInteractive() {
    ShellEnvironment.setInteractive(true);
    initEnv();
    MJob job = new MJob("fromConnectorName", "toConnectorName", "link_from", "link_to",
        new MFromConfig(getConfig("fromJobConfig"), new ArrayList<MValidator>()),
        new MToConfig(getConfig("toJobConfig"), new ArrayList<MValidator>()),
        new MDriverConfig(getConfig("driverConfig"), new ArrayList<MValidator>()));
    when(client.getJob("job_test")).thenReturn(job);
    when(client.getConnector(any(Long.class))).thenReturn(new MConnector("connect_test", "", "", null, null, null));
    when(client.getConnectorConfigBundle(any(String.class))).thenReturn(resourceBundle);
    when(client.getDriverConfigBundle()).thenReturn(resourceBundle);
    when(client.updateJob(job)).thenReturn(Status.OK);

    // update job -name job_test
    initData("jobname\r" +          // job name
        // From job config
        "abc\r" +                   // for input with name "String"
        "12345\r" +                 // for input with name "Integer"
        "56789\r" +                 // for input with name "Long"
        "true\r" +                  // for input with name "Boolean"
        "k1=v1\rk2=v2\r\r" +        // for input with name "Map"
        "0\r" +                     // for input with name "Enum"
        "l1\rl2\rl3\r\r" +          // for input with name "List"
        "12345678\r" +              // for input with name "DateTime"

        // To job config
        "def\r" +                   // for input with name "String"
        "11111\r" +                 // for input with name "Integer"
        "22222\r" +                 // for input with name "Long"
        "false\r" +                  // for input with name "Boolean"
        "k3=v3\rk4=v4\r\r" +        // for input with name "Map"
        "1\r" +                     // for input with name "Enum"
        "l4\rl5\rl6\r\r" +          // for input with name "List"
        "1234567\r" +              // for input with name "DateTime"

        // Driver config
        "hij\r" +                   // for input with name "String"
        "33333\r" +                 // for input with name "Integer"
        "44444\r" +                 // for input with name "Long"
        "true\r" +                  // for input with name "Boolean"
        "k1=v1\r\r" +               // for input with name "Map"
        "0\r" +                     // for input with name "Enum"
        "l1\rl2\rl3\r\r" +          // for input with name "List"
        "7654321\r");              // for input with name "DateTime"
    Status status = (Status) updateCmd.execute(Arrays.asList(Constants.FN_JOB, "-name", "job_test"));
    assertTrue(status != null && status == Status.OK);
    assertEquals(job.getName(), "jobname");
    // check from job config
    assertEquals(job.getFromJobConfig().getStringInput("fromJobConfig.String").getValue(), "abc");
    assertEquals(job.getFromJobConfig().getIntegerInput("fromJobConfig.Integer").getValue().intValue(), 12345);
    assertEquals((job.getFromJobConfig().getLongInput("fromJobConfig.Long").getValue()).longValue(), 56789);
    assertTrue((job.getFromJobConfig().getBooleanInput("fromJobConfig.Boolean").getValue()));
    HashMap<String, String> map = new HashMap<String, String>();
    map.put("k1", "v1");
    map.put("k2", "v2");
    assertEquals(job.getFromJobConfig().getMapInput("fromJobConfig.Map").getValue(), map);
    assertEquals(job.getFromJobConfig().getEnumInput("fromJobConfig.Enum").getValue(), "YES");
    assertEquals(StringUtils.join(job.getFromJobConfig().getListInput("fromJobConfig.List").getValue(), "&"), "l1&l2&l3");
    assertEquals(job.getFromJobConfig().getDateTimeInput("fromJobConfig.DateTime").getValue().getMillis(), 12345678);

    // check to job config
    assertEquals(job.getToJobConfig().getStringInput("toJobConfig.String").getValue(), "def");
    assertEquals(job.getToJobConfig().getIntegerInput("toJobConfig.Integer").getValue().intValue(), 11111);
    assertEquals(job.getToJobConfig().getLongInput("toJobConfig.Long").getValue().longValue(), 22222);
    assertFalse(job.getToJobConfig().getBooleanInput("toJobConfig.Boolean").getValue());
    map = new HashMap<String, String>();
    map.put("k3", "v3");
    map.put("k4", "v4");
    assertEquals(job.getToJobConfig().getMapInput("toJobConfig.Map").getValue(), map);
    assertEquals(job.getToJobConfig().getEnumInput("toJobConfig.Enum").getValue(), "NO");
    assertEquals(StringUtils.join(job.getToJobConfig().getListInput("toJobConfig.List").getValue(), "&"), "l4&l5&l6");
    assertEquals(job.getToJobConfig().getDateTimeInput("toJobConfig.DateTime").getValue().getMillis(), 1234567);

    // check driver config
    assertEquals(job.getDriverConfig().getStringInput("driverConfig.String").getValue(), "hij");
    assertEquals(job.getDriverConfig().getIntegerInput("driverConfig.Integer").getValue().intValue(), 33333);
    assertEquals(job.getDriverConfig().getLongInput("driverConfig.Long").getValue().longValue(), 44444);
    assertTrue(job.getDriverConfig().getBooleanInput("driverConfig.Boolean").getValue());
    map = new HashMap<String, String>();
    map.put("k1", "v1");
    assertEquals(job.getDriverConfig().getMapInput("driverConfig.Map").getValue(), map);
    assertEquals(job.getDriverConfig().getEnumInput("driverConfig.Enum").getValue(), "YES");
    assertEquals(StringUtils.join(job.getDriverConfig().getListInput("driverConfig.List").getValue(), "&"), "l1&l2&l3");
    assertEquals(job.getDriverConfig().getDateTimeInput("driverConfig.DateTime").getValue().getMillis(), 7654321);
  }

  @SuppressWarnings("unchecked")
  private List<MConfig> getConfig(String configName) {
    List<MInput<?>> list = new ArrayList<MInput<?>>();
    list.add(new MStringInput(configName + "." + "String", false, InputEditable.ANY, StringUtils.EMPTY, (short)30, Collections.EMPTY_LIST));
    list.add(new MIntegerInput(configName + "." + "Integer", false, InputEditable.ANY, StringUtils.EMPTY, Collections.EMPTY_LIST));
    list.add(new MLongInput(configName + "." + "Long", false, InputEditable.ANY, StringUtils.EMPTY, Collections.EMPTY_LIST));
    list.add(new MBooleanInput(configName + "." + "Boolean", false, InputEditable.ANY, StringUtils.EMPTY, Collections.EMPTY_LIST));
    list.add(new MMapInput(configName + "." + "Map", false, InputEditable.ANY, StringUtils.EMPTY, StringUtils.EMPTY, Collections.EMPTY_LIST));
    list.add(new MEnumInput(configName + "." + "Enum", false, InputEditable.ANY, StringUtils.EMPTY, new String[] {"YES", "NO"}, Collections.EMPTY_LIST));
    list.add(new MListInput(configName + "." + "List", false, InputEditable.ANY, StringUtils.EMPTY, Collections.EMPTY_LIST));
    list.add(new MDateTimeInput(configName + "." + "DateTime", false, InputEditable.ANY, StringUtils.EMPTY, Collections.EMPTY_LIST));

    List<MConfig> configs = new ArrayList<MConfig>();
    configs.add(new MConfig(configName, list, Collections.EMPTY_LIST));
    return configs;
  }

  private void initData(String destData) {
    byte[] destDataBytes = destData.getBytes();
    System.arraycopy(destDataBytes, 0, data, 0, destDataBytes.length);
    in.reset();
  }

  private void initEnv() {
    in.reset();
    for (int i = 0; i < data.length; i++) {
      data[i] = '\0';
    }
  }
}<|MERGE_RESOLUTION|>--- conflicted
+++ resolved
@@ -105,11 +105,7 @@
   @Test
   public void testUpdateLink() throws InterruptedException {
     ShellEnvironment.setInteractive(false);
-<<<<<<< HEAD
-    MLink link = new MLink(1L, new MLinkConfig(new ArrayList<MConfig>(), new ArrayList<MValidator>()));
-=======
     MLink link = new MLink("connector_test", new MLinkConfig(new ArrayList<MConfig>(), new ArrayList<MValidator>()));
->>>>>>> a53e682f
     when(client.getLink("link_test")).thenReturn(link);
     when(client.getConnectorConfigBundle("connector_test")).thenReturn(new MapResourceBundle(new HashMap()));
     when(client.updateLink(any(MLink.class))).thenReturn(Status.OK);
@@ -177,11 +173,7 @@
   @Test
   public void testUpdateJob() throws InterruptedException {
     ShellEnvironment.setInteractive(false);
-<<<<<<< HEAD
-    MJob job = new MJob(1L, 2L, 1L, 2L,
-=======
     MJob job = new MJob("fromConnectorName", "toConnectorName", "link_from", "link_to",
->>>>>>> a53e682f
         new MFromConfig(new ArrayList<MConfig>(), new ArrayList<MValidator>()),
         new MToConfig(new ArrayList<MConfig>(), new ArrayList<MValidator>()),
         new MDriverConfig(new ArrayList<MConfig>(), new ArrayList<MValidator>()));
