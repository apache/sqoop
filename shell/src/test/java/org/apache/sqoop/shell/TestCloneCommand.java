/**
 * Licensed to the Apache Software Foundation (ASF) under one
 * or more contributor license agreements.  See the NOTICE file
 * distributed with this work for additional information
 * regarding copyright ownership.  The ASF licenses this file
 * to you under the Apache License, Version 2.0 (the
 * "License"); you may not use this file except in compliance
 * with the License.  You may obtain a copy of the License at
 *
 *     http://www.apache.org/licenses/LICENSE-2.0
 *
 * Unless required by applicable law or agreed to in writing, software
 * distributed under the License is distributed on an "AS IS" BASIS,
 * WITHOUT WARRANTIES OR CONDITIONS OF ANY KIND, either express or implied.
 * See the License for the specific language governing permissions and
 * limitations under the License.
 */

package org.apache.sqoop.shell;

import static org.mockito.Matchers.any;
import static org.mockito.Mockito.mock;
import static org.mockito.Mockito.when;
import static org.testng.Assert.assertEquals;
import static org.testng.Assert.assertFalse;
import static org.testng.Assert.assertTrue;
import static org.testng.Assert.fail;

import java.io.ByteArrayInputStream;
import java.io.IOException;
import java.util.ArrayList;
import java.util.Arrays;
import java.util.Collections;
import java.util.Enumeration;
import java.util.HashMap;
import java.util.List;
import java.util.ResourceBundle;

import jline.console.ConsoleReader;

import org.apache.commons.lang.StringUtils;
import org.apache.sqoop.client.SqoopClient;
import org.apache.sqoop.common.SqoopException;
import org.apache.sqoop.model.*;
import org.apache.sqoop.shell.core.Constants;
import org.apache.sqoop.shell.core.ShellError;
import org.apache.sqoop.utils.MapResourceBundle;
import org.apache.sqoop.validation.Status;
import org.codehaus.groovy.tools.shell.Groovysh;
import org.testng.annotations.BeforeTest;
import org.testng.annotations.Test;

public class TestCloneCommand {
  CloneCommand cloneCmd;
  SqoopClient client;
  ConsoleReader reader;
  ResourceBundle resourceBundle;
  ByteArrayInputStream in;
  byte[] data;

  @BeforeTest(alwaysRun = true)
  public void setup() throws IOException {
    Groovysh shell = new Groovysh();
    cloneCmd = new CloneCommand(shell);
    ShellEnvironment.setIo(shell.getIo());
    client = mock(SqoopClient.class);
    ShellEnvironment.setClient(client);

    data = new byte[1000];
    in = new ByteArrayInputStream(data);
    reader = new ConsoleReader(in, System.out);
    ShellEnvironment.setConsoleReader(reader);
    resourceBundle = new ResourceBundle() {
      @Override
      protected Object handleGetObject(String key) {
        return "fake_translated_value";
      }

      @Override
      public Enumeration<String> getKeys() {
        return Collections.emptyEnumeration();
      }
    };
  }

  @SuppressWarnings({ "unchecked", "rawtypes" })
  @Test
  public void testCloneLink() {
    ShellEnvironment.setInteractive(false);
<<<<<<< HEAD
    MLink link = new MLink(1L, new MLinkConfig(new ArrayList<MConfig>(), new ArrayList<MValidator>()));
=======
    MLink link = new MLink("connector_name_test", new MLinkConfig(new ArrayList<MConfig>(), new ArrayList<MValidator>()));
>>>>>>> a53e682f
    when(client.getLink("link_test")).thenReturn(link);
    when(client.getConnectorConfigBundle("connector_name_test")).thenReturn(new MapResourceBundle(new HashMap()));
    when(client.saveLink(link)).thenReturn(Status.OK);

    // clone link -lid link_test
    Status status = (Status) cloneCmd.execute(Arrays.asList(Constants.FN_LINK, "-lid", "link_test"));
    assertTrue(status != null && status == Status.OK);

    // Missing argument for option lid
    try {
      cloneCmd.execute(Arrays.asList(Constants.FN_LINK, "-lid"));
      fail("Update link should fail as parameters aren't complete!");
    } catch (SqoopException e) {
      assertEquals(ShellError.SHELL_0003, e.getErrorCode());
      assertTrue(e.getMessage().contains("Missing argument for option"));
    }

    // Missing option lid
    try {
      cloneCmd.execute(Arrays.asList(Constants.FN_LINK));
      fail("Update link should fail as option lid is missing");
    } catch (SqoopException e) {
      assertEquals(ShellError.SHELL_0003, e.getErrorCode());
      assertTrue(e.getMessage().contains("Missing required option"));
    }
  }

  @Test
  public void testCloneLinkInteractive() {
    ShellEnvironment.setInteractive(true);
    initEnv();
    MLink link = new MLink("connector_name_test", new MLinkConfig(getConfig("CONFIGFROMNAME"), new ArrayList<MValidator>()));
    when(client.getLink("link_test")).thenReturn(link);
    when(client.getConnectorConfigBundle("connector_name_test")).thenReturn(resourceBundle);
    when(client.saveLink(link)).thenReturn(Status.OK);
    when(client.getConnector(any(Long.class))).thenReturn(new MConnector("", "", "", null, null, null));

    // clone link -lid link_test
    initData("linkname\r" +         // link name
        "abc\r" +                   // for input with name "String"
        "12345\r" +                 // for input with name "Integer"
        "56789\r" +                 // for input with name "Long"
        "true\r" +                  // for input with name "Boolean"
        "k1=v1\rk2=v2\r\r" +        // for input with name "Map"
        "0\r" +                     // for input with name "Enum"
        "l1\rl2\rl3\r\r" +          // for input with name "List"
        "12345678\r");              // for input with name "DateTime"
    Status status = (Status) cloneCmd.execute(Arrays.asList(Constants.FN_LINK, "-lid", "link_test"));
    assertTrue(status != null && status == Status.OK);
    assertEquals(link.getName(), "linkname");
    assertEquals(link.getConnectorLinkConfig("CONFIGFROMNAME").getStringInput("CONFIGFROMNAME.String").getValue(), "abc");
    assertEquals(link.getConnectorLinkConfig("CONFIGFROMNAME").getIntegerInput("CONFIGFROMNAME.Integer").getValue().intValue(), 12345);
    assertEquals(link.getConnectorLinkConfig("CONFIGFROMNAME").getLongInput("CONFIGFROMNAME.Long").getValue().longValue(), 56789);
    assertTrue((link.getConnectorLinkConfig("CONFIGFROMNAME").getBooleanInput("CONFIGFROMNAME.Boolean").getValue()));
    HashMap<String, String> map = new HashMap<String, String>();
    map.put("k1", "v1");
    map.put("k2", "v2");
    assertEquals(link.getConnectorLinkConfig("CONFIGFROMNAME").getMapInput("CONFIGFROMNAME.Map").getValue(), map);
    assertEquals(link.getConnectorLinkConfig("CONFIGFROMNAME").getEnumInput("CONFIGFROMNAME.Enum").getValue(), "YES");
    assertEquals(StringUtils.join(link.getConnectorLinkConfig("CONFIGFROMNAME").getListInput("CONFIGFROMNAME.List").getValue(), "&"), "l1&l2&l3");
    assertEquals(link.getConnectorLinkConfig("CONFIGFROMNAME").getDateTimeInput("CONFIGFROMNAME.DateTime").getValue().getMillis(), 12345678);
  }

  @SuppressWarnings({ "unchecked", "rawtypes" })
  @Test
  public void testCloneJob() {
    ShellEnvironment.setInteractive(false);
<<<<<<< HEAD
    MJob job = new MJob(1L, 2L, 1L, 2L,
=======
    MJob job = new MJob("fromConnectorName", "toConnectorName", "linkName1", "linkName2",
>>>>>>> a53e682f
        new MFromConfig(new ArrayList<MConfig>(), new ArrayList<MValidator>()),
        new MToConfig(new ArrayList<MConfig>(), new ArrayList<MValidator>()),
        new MDriverConfig(new ArrayList<MConfig>(), new ArrayList<MValidator>()));
    when(client.getJob("job_test")).thenReturn(job);
    when(client.getConnectorConfigBundle(any(String.class))).thenReturn(new MapResourceBundle(new HashMap()));
    when(client.getDriverConfigBundle()).thenReturn(new MapResourceBundle(new HashMap()));
    when(client.saveJob(job)).thenReturn(Status.OK);
    when(client.getConnector(any(Long.class))).thenReturn(new MConnector("", "", "", null, null, null));

    // clone job -name job_test
    Status status = (Status) cloneCmd.execute(Arrays.asList(Constants.FN_JOB, "-name", "job_test"));
    assertTrue(status != null && status == Status.OK);

    // Missing argument for option name
    try {
      cloneCmd.execute(Arrays.asList(Constants.FN_JOB, "-name"));
      fail("Update job should fail as parameters aren't complete!");
    } catch (SqoopException e) {
      assertEquals(ShellError.SHELL_0003, e.getErrorCode());
      assertTrue(e.getMessage().contains("Missing argument for option"));
    }

    // Missing option name
    try {
      cloneCmd.execute(Arrays.asList(Constants.FN_JOB));
      fail("Update job should fail as option name is missing");
    } catch (SqoopException e) {
      assertEquals(ShellError.SHELL_0003, e.getErrorCode());
      assertTrue(e.getMessage().contains("Missing required option"));
    }
  }

  @Test
  public void testCloneJobInteractive() {
    ShellEnvironment.setInteractive(true);
    initEnv();
    MJob job = new MJob("fromConnectorName", "toConnectorName", "linkName1", "linkName2",
        new MFromConfig(getConfig("fromJobConfig"), new ArrayList<MValidator>()),
        new MToConfig(getConfig("toJobConfig"), new ArrayList<MValidator>()),
        new MDriverConfig(getConfig("driverConfig"), new ArrayList<MValidator>()));
    when(client.getJob("job_test")).thenReturn(job);
    when(client.getConnectorConfigBundle(any(String.class))).thenReturn(resourceBundle);
    when(client.getDriverConfigBundle()).thenReturn(resourceBundle);
    when(client.saveJob(job)).thenReturn(Status.OK);

    // clone job -name job_test
    initData("jobname\r" +          // job name
        // From job config
        "abc\r" +                   // for input with name "String"
        "12345\r" +                 // for input with name "Integer"
        "56789\r" +                 // for input with name "Long"
        "true\r" +                  // for input with name "Boolean"
        "k1=v1\rk2=v2\r\r" +        // for input with name "Map"
        "0\r" +                     // for input with name "Enum"
        "l1\rl2\rl3\r\r" +          // for input with name "List"
        "12345678\r" +              // for input with name "DateTime"

        // To job config
        "def\r" +                   // for input with name "String"
        "11111\r" +                 // for input with name "Integer"
        "22222\r" +                 // for input with name "Long"
        "false\r" +                  // for input with name "Boolean"
        "k3=v3\rk4=v4\r\r" +        // for input with name "Map"
        "1\r" +                     // for input with name "Enum"
        "l4\rl5\rl6\r\r" +          // for input with name "List"
        "1234567\r" +              // for input with name "DateTime"

        // Driver config
        "hij\r" +                   // for input with name "String"
        "33333\r" +                 // for input with name "Integer"
        "44444\r" +                 // for input with name "Long"
        "true\r" +                  // for input with name "Boolean"
        "k1=v1\r\r" +               // for input with name "Map"
        "0\r" +                     // for input with name "Enum"
        "l1\rl2\rl3\r\r" +          // for input with name "List"
        "7654321\r");              // for input with name "DateTime"
    Status status = (Status) cloneCmd.execute(Arrays.asList(Constants.FN_JOB, "-name", "job_test"));
    assertTrue(status != null && status == Status.OK);
    assertEquals(job.getName(), "jobname");
    // check from job config
    assertEquals(job.getFromJobConfig().getStringInput("fromJobConfig.String").getValue(), "abc");
    assertEquals(job.getFromJobConfig().getIntegerInput("fromJobConfig.Integer").getValue().intValue(), 12345);
    assertEquals((job.getFromJobConfig().getLongInput("fromJobConfig.Long").getValue()).longValue(), 56789);
    assertTrue((job.getFromJobConfig().getBooleanInput("fromJobConfig.Boolean").getValue()));
    HashMap<String, String> map = new HashMap<String, String>();
    map.put("k1", "v1");
    map.put("k2", "v2");
    assertEquals(job.getFromJobConfig().getMapInput("fromJobConfig.Map").getValue(), map);
    assertEquals(job.getFromJobConfig().getEnumInput("fromJobConfig.Enum").getValue(), "YES");
    assertEquals(StringUtils.join(job.getFromJobConfig().getListInput("fromJobConfig.List").getValue(), "&"), "l1&l2&l3");
    assertEquals(job.getFromJobConfig().getDateTimeInput("fromJobConfig.DateTime").getValue().getMillis(), 12345678);

    // check to job config
    assertEquals(job.getToJobConfig().getStringInput("toJobConfig.String").getValue(), "def");
    assertEquals(job.getToJobConfig().getIntegerInput("toJobConfig.Integer").getValue().intValue(), 11111);
    assertEquals(job.getToJobConfig().getLongInput("toJobConfig.Long").getValue().longValue(), 22222);
    assertFalse(job.getToJobConfig().getBooleanInput("toJobConfig.Boolean").getValue());
    map = new HashMap<String, String>();
    map.put("k3", "v3");
    map.put("k4", "v4");
    assertEquals(job.getToJobConfig().getMapInput("toJobConfig.Map").getValue(), map);
    assertEquals(job.getToJobConfig().getEnumInput("toJobConfig.Enum").getValue(), "NO");
    assertEquals(StringUtils.join(job.getToJobConfig().getListInput("toJobConfig.List").getValue(), "&"), "l4&l5&l6");
    assertEquals(job.getToJobConfig().getDateTimeInput("toJobConfig.DateTime").getValue().getMillis(), 1234567);

    // check driver config
    assertEquals(job.getDriverConfig().getStringInput("driverConfig.String").getValue(), "hij");
    assertEquals(job.getDriverConfig().getIntegerInput("driverConfig.Integer").getValue().intValue(), 33333);
    assertEquals(job.getDriverConfig().getLongInput("driverConfig.Long").getValue().longValue(), 44444);
    assertTrue(job.getDriverConfig().getBooleanInput("driverConfig.Boolean").getValue());
    map = new HashMap<String, String>();
    map.put("k1", "v1");
    assertEquals(job.getDriverConfig().getMapInput("driverConfig.Map").getValue(), map);
    assertEquals(job.getDriverConfig().getEnumInput("driverConfig.Enum").getValue(), "YES");
    assertEquals(StringUtils.join(job.getDriverConfig().getListInput("driverConfig.List").getValue(), "&"), "l1&l2&l3");
    assertEquals(job.getDriverConfig().getDateTimeInput("driverConfig.DateTime").getValue().getMillis(), 7654321);
  }

  @SuppressWarnings("unchecked")
  private List<MConfig> getConfig(String configName) {
    List<MInput<?>> list = new ArrayList<MInput<?>>();
    list.add(new MStringInput(configName + "." + "String", false, InputEditable.ANY, StringUtils.EMPTY, (short)30, Collections.EMPTY_LIST));
    list.add(new MIntegerInput(configName + "." + "Integer", false, InputEditable.ANY, StringUtils.EMPTY, Collections.EMPTY_LIST));
    list.add(new MLongInput(configName + "." + "Long", false, InputEditable.ANY, StringUtils.EMPTY, Collections.EMPTY_LIST));
    list.add(new MBooleanInput(configName + "." + "Boolean", false, InputEditable.ANY, StringUtils.EMPTY, Collections.EMPTY_LIST));
    list.add(new MMapInput(configName + "." + "Map", false, InputEditable.ANY, StringUtils.EMPTY, StringUtils.EMPTY, Collections.EMPTY_LIST));
    list.add(new MEnumInput(configName + "." + "Enum", false, InputEditable.ANY, StringUtils.EMPTY, new String[] {"YES", "NO"}, Collections.EMPTY_LIST));
    list.add(new MListInput(configName + "." + "List", false, InputEditable.ANY, StringUtils.EMPTY, Collections.EMPTY_LIST));
    list.add(new MDateTimeInput(configName + "." + "DateTime", false, InputEditable.ANY, StringUtils.EMPTY, Collections.EMPTY_LIST));

    List<MConfig> configs = new ArrayList<MConfig>();
    configs.add(new MConfig(configName, list, Collections.EMPTY_LIST));
    return configs;
  }

  private void initData(String destData) {
    byte[] destDataBytes = destData.getBytes();
    System.arraycopy(destDataBytes, 0, data, 0, destDataBytes.length);
    in.reset();
  }

  private void initEnv() {
    in.reset();
    for (int i = 0; i < data.length; i++) {
      data[i] = '\0';
    }
  }
}<|MERGE_RESOLUTION|>--- conflicted
+++ resolved
@@ -87,11 +87,7 @@
   @Test
   public void testCloneLink() {
     ShellEnvironment.setInteractive(false);
-<<<<<<< HEAD
-    MLink link = new MLink(1L, new MLinkConfig(new ArrayList<MConfig>(), new ArrayList<MValidator>()));
-=======
     MLink link = new MLink("connector_name_test", new MLinkConfig(new ArrayList<MConfig>(), new ArrayList<MValidator>()));
->>>>>>> a53e682f
     when(client.getLink("link_test")).thenReturn(link);
     when(client.getConnectorConfigBundle("connector_name_test")).thenReturn(new MapResourceBundle(new HashMap()));
     when(client.saveLink(link)).thenReturn(Status.OK);
@@ -159,11 +155,7 @@
   @Test
   public void testCloneJob() {
     ShellEnvironment.setInteractive(false);
-<<<<<<< HEAD
-    MJob job = new MJob(1L, 2L, 1L, 2L,
-=======
     MJob job = new MJob("fromConnectorName", "toConnectorName", "linkName1", "linkName2",
->>>>>>> a53e682f
         new MFromConfig(new ArrayList<MConfig>(), new ArrayList<MValidator>()),
         new MToConfig(new ArrayList<MConfig>(), new ArrayList<MValidator>()),
         new MDriverConfig(new ArrayList<MConfig>(), new ArrayList<MValidator>()));
