--- conflicted
+++ resolved
@@ -127,23 +127,6 @@
   }
 
   @Test
-<<<<<<< HEAD
-  public void testCreateLinkWithNonExistingConnector() {
-    ShellEnvironment.setInteractive(false);
-    when(client.getConnector(any(String.class))).thenThrow(new SqoopException(TestShellError.TEST_SHELL_0000, "Connector doesn't exist"));
-    when(client.getConnector(any(Integer.class))).thenThrow(new SqoopException(TestShellError.TEST_SHELL_0000, "Connector doesn't exist"));
-
-    try {
-      createCmd.execute(Arrays.asList(Constants.FN_LINK, "-c", "connector_test"));
-      fail("Create link should fail as requested connector doesn't exist!");
-    } catch (SqoopException e) {
-      assertEquals(TestShellError.TEST_SHELL_0000, e.getErrorCode());
-    }
-  }
-
-  @Test
-=======
->>>>>>> a53e682f
   public void testCreateLinkInteractive() {
     ShellEnvironment.setInteractive(true);
     initEnv();
