/**
 * Licensed to the Apache Software Foundation (ASF) under one
 * or more contributor license agreements.  See the NOTICE file
 * distributed with this work for additional information
 * regarding copyright ownership.  The ASF licenses this file
 * to you under the Apache License, Version 2.0 (the
 * "License"); you may not use this file except in compliance
 * with the License.  You may obtain a copy of the License at
 *
 *     http://www.apache.org/licenses/LICENSE-2.0
 *
 * Unless required by applicable law or agreed to in writing, software
 * distributed under the License is distributed on an "AS IS" BASIS,
 * WITHOUT WARRANTIES OR CONDITIONS OF ANY KIND, either express or implied.
 * See the License for the specific language governing permissions and
 * limitations under the License.
 */
package org.apache.sqoop.json;

import static org.apache.sqoop.json.util.ConfigInputSerialization.extractConfigList;
import static org.apache.sqoop.json.util.ConfigBundleSerialization.extractConfigParamBundle;
import static org.apache.sqoop.json.util.ConfigBundleSerialization.restoreConfigParamBundle;

import static org.apache.sqoop.json.util.ConfigInputSerialization.restoreConfigs;
import static org.apache.sqoop.json.util.ConfigInputSerialization.restoreValidator;

import java.util.ArrayList;
import java.util.HashMap;
import java.util.List;
import java.util.Map;
import java.util.ResourceBundle;

import org.apache.sqoop.classification.InterfaceAudience;
import org.apache.sqoop.classification.InterfaceStability;
import org.apache.sqoop.common.Direction;
import org.apache.sqoop.json.util.ConfigInputConstants;
import org.apache.sqoop.model.MConfig;
import org.apache.sqoop.model.MConnector;
import org.apache.sqoop.model.MFromConfig;
import org.apache.sqoop.model.MLinkConfig;
import org.apache.sqoop.model.MToConfig;
import org.apache.sqoop.model.MValidator;
import org.json.simple.JSONArray;
import org.json.simple.JSONObject;

/**
 * Json representation of the connector object
 *
 */
@InterfaceAudience.Private
@InterfaceStability.Unstable
public class ConnectorBean extends ConfigurableBean {

  // to represent the config and inputs with values
  public static final String CONNECTOR_LINK_CONFIG = "link-config";
  public static final String CONNECTOR_JOB_CONFIG = "job-config";
  private static final String CONNECTOR = "connector";

  private List<MConnector> connectors;
  private Map<String, ResourceBundle> connectorConfigBundles;

  // for "extract"
  public ConnectorBean(List<MConnector> connectors, Map<String, ResourceBundle> bundles) {
    this.connectors = connectors;
    this.connectorConfigBundles = bundles;
  }

  // for "restore"
  public ConnectorBean() {
  }

  public List<MConnector> getConnectors() {
    return connectors;
  }

  public Map<String, ResourceBundle> getResourceBundles() {
    return connectorConfigBundles;
  }

  @SuppressWarnings("unchecked")
  @Override
  public JSONObject extract(boolean skipSensitive) {
    JSONObject connector = new JSONObject();
    connector.put(CONNECTOR, extractConnector(skipSensitive, connectors.get(0)));
    return connector;
  }

  @SuppressWarnings("unchecked")
  protected JSONArray extractConnectors(boolean skipSensitive) {
    JSONArray connectorArray = new JSONArray();
    for (MConnector connector : connectors) {
      connectorArray.add(extractConnector(skipSensitive, connector));
    }
    return connectorArray;
  }

  @SuppressWarnings("unchecked")
  private JSONObject extractConnector(boolean skipSensitive, MConnector connector) {
    JSONObject connectorJsonObject = new JSONObject();
    connectorJsonObject.put(ID, connector.getPersistenceId());
    connectorJsonObject.put(NAME, connector.getUniqueName());
    connectorJsonObject.put(CLASS, connector.getClassName());
    connectorJsonObject.put(CONFIGURABLE_VERSION, connector.getVersion());
    connectorJsonObject.put(
        CONNECTOR_LINK_CONFIG,
        extractConfigList(connector.getLinkConfig(), skipSensitive));

    connectorJsonObject.put(CONNECTOR_JOB_CONFIG, new JSONObject());
    // add sub fields to the job config for from and to
    if (connector.getFromConfig() != null) {
      ((JSONObject) connectorJsonObject.get(CONNECTOR_JOB_CONFIG)).put(
          Direction.FROM,
          extractConfigList(connector.getFromConfig(), skipSensitive));
    }
    if (connector.getToConfig() != null) {
      ((JSONObject) connectorJsonObject.get(CONNECTOR_JOB_CONFIG)).put(
          Direction.TO,
          extractConfigList(connector.getToConfig(), skipSensitive));
    }
    // add the config-param inside each connector
    connectorJsonObject.put(ALL_CONFIGS, new JSONObject());
    if (connectorConfigBundles != null && !connectorConfigBundles.isEmpty()) {
      connectorJsonObject.put(ALL_CONFIGS,
          extractConfigParamBundle(connectorConfigBundles.get(connector.getUniqueName())));
    }
    return connectorJsonObject;
  }

  @Override
  public void restore(JSONObject jsonObject) {
    connectors = new ArrayList<MConnector>();
<<<<<<< HEAD
    connectorConfigBundles = new HashMap<Long, ResourceBundle>();
=======
    connectorConfigBundles = new HashMap<String, ResourceBundle>();
>>>>>>> a53e682f
    JSONObject obj = JSONUtils.getJSONObject(jsonObject, CONNECTOR);
    connectors.add(restoreConnector(obj));
  }

  protected void restoreConnectors(JSONArray array) {
    connectors = new ArrayList<MConnector>();
    connectorConfigBundles = new HashMap<String, ResourceBundle>();
    for (Object obj : array) {
      connectors.add(restoreConnector(obj));
    }
  }

  private MConnector restoreConnector(Object obj) {
    JSONObject object = (JSONObject) obj;
    long connectorId = JSONUtils.getLong(object, ID);
    String uniqueName = JSONUtils.getString(object, NAME);
    String className = JSONUtils.getString(object, CLASS);
    String version = JSONUtils.getString(object, CONFIGURABLE_VERSION);

    JSONObject jsonLink = JSONUtils.getJSONObject(object, CONNECTOR_LINK_CONFIG);
    List<MConfig> linkConfigs = restoreConfigs(JSONUtils.getJSONArray(jsonLink, ConfigInputConstants.CONFIGS));
    List<MValidator> linkValidators = restoreValidator(JSONUtils.getJSONArray(jsonLink, ConfigInputConstants.CONFIG_VALIDATORS));

    // parent that encapsulates both the from/to configs
    JSONObject jobConfigJson = JSONUtils.getJSONObject(object, CONNECTOR_JOB_CONFIG);
    JSONObject fromJobConfigJson = jobConfigJson.containsKey(Direction.FROM.name()) ? JSONUtils.getJSONObject(jobConfigJson, Direction.FROM.name()) : null;
    JSONObject toJobConfigJson = jobConfigJson.containsKey(Direction.TO.name()) ? JSONUtils.getJSONObject(jobConfigJson, Direction.TO.name()) : null;

    MFromConfig fromConfig = null;
    MToConfig toConfig = null;
    if (fromJobConfigJson != null) {
      List<MConfig> fromLinkConfigs = restoreConfigs(JSONUtils.getJSONArray(fromJobConfigJson, ConfigInputConstants.CONFIGS));
      List<MValidator> fromLinkValidators = restoreValidator(JSONUtils.getJSONArray(fromJobConfigJson, ConfigInputConstants.CONFIG_VALIDATORS));
      fromConfig = new MFromConfig(fromLinkConfigs, fromLinkValidators);
    }
    if (toJobConfigJson != null) {
      List<MConfig> toLinkConfigs = restoreConfigs(JSONUtils.getJSONArray(toJobConfigJson, ConfigInputConstants.CONFIGS));
      List<MValidator> toLinkValidators = restoreValidator(JSONUtils.getJSONArray(toJobConfigJson, ConfigInputConstants.CONFIG_VALIDATORS));
      toConfig = new MToConfig(toLinkConfigs, toLinkValidators);
    }

    MLinkConfig linkConfig = new MLinkConfig(linkConfigs, linkValidators);
    MConnector connector = new MConnector(uniqueName, className, version, linkConfig, fromConfig,
        toConfig);

    connector.setPersistenceId(connectorId);
    if (object.containsKey(ALL_CONFIGS)) {
      JSONObject jsonConfigBundle = JSONUtils.getJSONObject(object, ALL_CONFIGS);
<<<<<<< HEAD
      connectorConfigBundles.put(connectorId, restoreConfigParamBundle(jsonConfigBundle));
=======
      connectorConfigBundles.put(uniqueName, restoreConfigParamBundle(jsonConfigBundle));
>>>>>>> a53e682f
    }
    return connector;
  }
}<|MERGE_RESOLUTION|>--- conflicted
+++ resolved
@@ -129,11 +129,7 @@
   @Override
   public void restore(JSONObject jsonObject) {
     connectors = new ArrayList<MConnector>();
-<<<<<<< HEAD
-    connectorConfigBundles = new HashMap<Long, ResourceBundle>();
-=======
     connectorConfigBundles = new HashMap<String, ResourceBundle>();
->>>>>>> a53e682f
     JSONObject obj = JSONUtils.getJSONObject(jsonObject, CONNECTOR);
     connectors.add(restoreConnector(obj));
   }
@@ -182,11 +178,7 @@
     connector.setPersistenceId(connectorId);
     if (object.containsKey(ALL_CONFIGS)) {
       JSONObject jsonConfigBundle = JSONUtils.getJSONObject(object, ALL_CONFIGS);
-<<<<<<< HEAD
-      connectorConfigBundles.put(connectorId, restoreConfigParamBundle(jsonConfigBundle));
-=======
       connectorConfigBundles.put(uniqueName, restoreConfigParamBundle(jsonConfigBundle));
->>>>>>> a53e682f
     }
     return connector;
   }
