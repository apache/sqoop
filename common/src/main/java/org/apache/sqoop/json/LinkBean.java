/**
 * Licensed to the Apache Software Foundation (ASF) under one
 * or more contributor license agreements.  See the NOTICE file
 * distributed with this work for additional information
 * regarding copyright ownership.  The ASF licenses this file
 * to you under the Apache License, Version 2.0 (the
 * "License"); you may not use this file except in compliance
 * with the License.  You may obtain a copy of the License at
 *
 *     http://www.apache.org/licenses/LICENSE-2.0
 *
 * Unless required by applicable law or agreed to in writing, software
 * distributed under the License is distributed on an "AS IS" BASIS,
 * WITHOUT WARRANTIES OR CONDITIONS OF ANY KIND, either express or implied.
 * See the License for the specific language governing permissions and
 * limitations under the License.
 */
package org.apache.sqoop.json;

import static org.apache.sqoop.json.util.ConfigInputSerialization.extractConfigList;
import static org.apache.sqoop.json.util.ConfigInputSerialization.restoreConfigs;
import static org.apache.sqoop.json.util.ConfigInputSerialization.restoreValidator;

import java.util.ArrayList;
import java.util.Date;
import java.util.HashMap;
import java.util.List;
import java.util.Map;
import java.util.ResourceBundle;

import org.apache.sqoop.classification.InterfaceAudience;
import org.apache.sqoop.classification.InterfaceStability;
import org.apache.sqoop.json.util.ConfigInputConstants;
import org.apache.sqoop.model.MConfig;
import org.apache.sqoop.model.MLink;
import org.apache.sqoop.model.MLinkConfig;
import org.apache.sqoop.model.MValidator;
import org.json.simple.JSONArray;
import org.json.simple.JSONObject;

/**
 * Link representation that is being send across the network between Sqoop
 * server and client. Server might optionally send configs associated with the
 * links to spare client of sending another HTTP requests to obtain them.
 */
@InterfaceAudience.Private
@InterfaceStability.Unstable
public class LinkBean implements JsonBean {

  static final String CONNECTOR_NAME = "connector-name";
  static final String LINK_CONFIG_VALUES = "link-config-values";
  static final String LINK = "link";


  // Required
  // Stores all links for a given connector
  private List<MLink> links;

  // Optional
  private Map<String, ResourceBundle> linkConfigBundles;

  // For "extract"
  public LinkBean(MLink link) {
    this();
    this.links = new ArrayList<MLink>();
    this.links.add(link);
  }

  public LinkBean(List<MLink> links) {
    this();
    this.links = links;
  }

  // For "restore"
  public LinkBean() {
    linkConfigBundles = new HashMap<String, ResourceBundle>();
  }

  public void addConnectorConfigBundle(String connectorName, ResourceBundle connectorConfigBundle) {
    linkConfigBundles.put(connectorName, connectorConfigBundle);
  }

  public boolean hasConnectorConfigBundle(String connectorName) {
    return linkConfigBundles.containsKey(connectorName);
  }

  public List<MLink> getLinks() {
    return links;
  }

  public ResourceBundle getConnectorConfigBundle(String connectorName) {
    return linkConfigBundles.get(connectorName);
  }

  @SuppressWarnings("unchecked")
  @Override
  public JSONObject extract(boolean skipSensitive) {
    JSONObject link = new JSONObject();
    link.put(LINK, extractLink(skipSensitive, links.get(0)));
    return link;
  }

  @SuppressWarnings("unchecked")
  protected JSONArray extractLinks(boolean skipSensitive) {
    JSONArray linkArray = new JSONArray();
    for (MLink link : links) {
      linkArray.add(extractLink(skipSensitive, link));
    }
    return linkArray;
  }

  @SuppressWarnings("unchecked")
  private JSONObject extractLink(boolean skipSensitive, MLink link) {
    JSONObject linkJsonObject = new JSONObject();
    linkJsonObject.put(ID, link.getPersistenceId());
    linkJsonObject.put(NAME, link.getName());
    linkJsonObject.put(ENABLED, link.getEnabled());
    linkJsonObject.put(CREATION_USER, link.getCreationUser());
    linkJsonObject.put(CREATION_DATE, link.getCreationDate().getTime());
    linkJsonObject.put(UPDATE_USER, link.getLastUpdateUser());
    linkJsonObject.put(UPDATE_DATE, link.getLastUpdateDate().getTime());
    linkJsonObject.put(CONNECTOR_NAME, link.getConnectorName());
    linkJsonObject.put(LINK_CONFIG_VALUES,
      extractConfigList(link.getConnectorLinkConfig(), skipSensitive));
    return linkJsonObject;
  }

  @Override
  public void restore(JSONObject jsonObject) {
    links = new ArrayList<MLink>();
    JSONObject obj = JSONUtils.getJSONObject(jsonObject, LINK);
    links.add(restoreLink(obj));
  }

  protected void restoreLinks(JSONArray array) {
    links = new ArrayList<MLink>();
    for (Object obj : array) {
      links.add(restoreLink(obj));
    }
  }

  private MLink restoreLink(Object obj) {
    JSONObject object = (JSONObject) obj;
<<<<<<< HEAD
    long connectorId = JSONUtils.getLong(object, CONNECTOR_ID);
    JSONObject connectorLinkConfig = JSONUtils.getJSONObject(object, LINK_CONFIG_VALUES);
    List<MConfig> linkConfigs = restoreConfigs(JSONUtils.getJSONArray(connectorLinkConfig, ConfigInputConstants.CONFIGS));
    List<MValidator> linkValidators = restoreValidator(JSONUtils.getJSONArray(connectorLinkConfig, ConfigInputConstants.CONFIG_VALIDATORS));
    MLink link = new MLink(connectorId, new MLinkConfig(linkConfigs, linkValidators));
=======
    String connectorName = (String) object.get(CONNECTOR_NAME);
    JSONObject connectorLinkConfig = JSONUtils.getJSONObject(object, LINK_CONFIG_VALUES);
    List<MConfig> linkConfigs = restoreConfigs(JSONUtils.getJSONArray(connectorLinkConfig, ConfigInputConstants.CONFIGS));
    List<MValidator> linkValidators = restoreValidator(JSONUtils.getJSONArray(connectorLinkConfig, ConfigInputConstants.CONFIG_VALIDATORS));
    MLink link = new MLink(connectorName, new MLinkConfig(linkConfigs, linkValidators));
>>>>>>> a53e682f
    link.setPersistenceId(JSONUtils.getLong(object, ID));
    link.setName(JSONUtils.getString(object, NAME));
    link.setEnabled(JSONUtils.getBoolean(object, ENABLED));
    link.setCreationUser(JSONUtils.getString(object, CREATION_USER));
    link.setCreationDate(new Date(JSONUtils.getLong(object, CREATION_DATE)));
    link.setLastUpdateUser(JSONUtils.getString(object, UPDATE_USER));
    link.setLastUpdateDate(new Date(JSONUtils.getLong(object, UPDATE_DATE)));
    return link;
  }
}<|MERGE_RESOLUTION|>--- conflicted
+++ resolved
@@ -141,19 +141,11 @@
 
   private MLink restoreLink(Object obj) {
     JSONObject object = (JSONObject) obj;
-<<<<<<< HEAD
-    long connectorId = JSONUtils.getLong(object, CONNECTOR_ID);
-    JSONObject connectorLinkConfig = JSONUtils.getJSONObject(object, LINK_CONFIG_VALUES);
-    List<MConfig> linkConfigs = restoreConfigs(JSONUtils.getJSONArray(connectorLinkConfig, ConfigInputConstants.CONFIGS));
-    List<MValidator> linkValidators = restoreValidator(JSONUtils.getJSONArray(connectorLinkConfig, ConfigInputConstants.CONFIG_VALIDATORS));
-    MLink link = new MLink(connectorId, new MLinkConfig(linkConfigs, linkValidators));
-=======
     String connectorName = (String) object.get(CONNECTOR_NAME);
     JSONObject connectorLinkConfig = JSONUtils.getJSONObject(object, LINK_CONFIG_VALUES);
     List<MConfig> linkConfigs = restoreConfigs(JSONUtils.getJSONArray(connectorLinkConfig, ConfigInputConstants.CONFIGS));
     List<MValidator> linkValidators = restoreValidator(JSONUtils.getJSONArray(connectorLinkConfig, ConfigInputConstants.CONFIG_VALIDATORS));
     MLink link = new MLink(connectorName, new MLinkConfig(linkConfigs, linkValidators));
->>>>>>> a53e682f
     link.setPersistenceId(JSONUtils.getLong(object, ID));
     link.setName(JSONUtils.getString(object, NAME));
     link.setEnabled(JSONUtils.getBoolean(object, ENABLED));
