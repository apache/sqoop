--- conflicted
+++ resolved
@@ -168,17 +168,10 @@
 
   private MJob restoreJob(Object obj) {
     JSONObject object = (JSONObject) obj;
-<<<<<<< HEAD
-    long fromConnectorId = JSONUtils.getLong(object, FROM_CONNECTOR_ID);
-    long toConnectorId = JSONUtils.getLong(object, TO_CONNECTOR_ID);
-    long fromConnectionId = JSONUtils.getLong(object, FROM_LINK_ID);
-    long toConnectionId = JSONUtils.getLong(object, TO_LINK_ID);
-=======
     String fromConnectorName = JSONUtils.getString(object, FROM_CONNECTOR_NAME);
     String toConnectorName = JSONUtils.getString(object, TO_CONNECTOR_NAME);
     String fromLinkName = JSONUtils.getString(object, FROM_LINK_NAME);
     String toLinkName = JSONUtils.getString(object, TO_LINK_NAME);
->>>>>>> a53e682f
     JSONObject fromConfigJson = JSONUtils.getJSONObject(object, FROM_CONFIG_VALUES);
     JSONObject toConfigJson = JSONUtils.getJSONObject(object, TO_CONFIG_VALUES);
     JSONObject driverConfigJson = JSONUtils.getJSONObject(object, DRIVER_CONFIG_VALUES);
