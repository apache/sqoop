--- conflicted
+++ resolved
@@ -115,10 +115,6 @@
    * from where we put it, before running Hive LOAD DATA INPATH.
    */
   private void removeTempLogs(Path tablePath) throws IOException {
-<<<<<<< HEAD
-=======
-    FileSystem fs = tablePath.getFileSystem(configuration);
->>>>>>> 184fdefa
     Path logsPath = new Path(tablePath, "_logs");
     FileSystem fs = logsPath.getFileSystem(configuration);
     if (fs.exists(logsPath)) {
