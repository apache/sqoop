# Licensed to the Apache Software Foundation (ASF) under one or more
# contributor license agreements.  See the NOTICE file distributed with
# this work for additional information regarding copyright ownership.
# The ASF licenses this file to You under the Apache License, Version 2.0
# (the "License"); you may not use this file except in compliance with
# the License.  You may obtain a copy of the License at
#
#     http://www.apache.org/licenses/LICENSE-2.0
#
# Unless required by applicable law or agreed to in writing, software
# distributed under the License is distributed on an "AS IS" BASIS,
# WITHOUT WARRANTIES OR CONDITIONS OF ANY KIND, either express or implied.
# See the License for the specific language governing permissions and
# limitations under the License.

# -*- coding: utf-8 -*-

import sys
import os

#
# Sphinx configuration
#
# Please refer to the sphinx documentation for details of what and how
# can be configured in this file:
#
# http://sphinx-doc.org/config.html
#

os.environ["GEVENT_NOPATCH"] = "yes"
os.environ["EVENTLET_NOPATCH"] = "yes"
this = os.path.dirname(os.path.abspath(__file__))

# Docs configuration
master_doc = 'index'
project = 'Apache Sqoop'
copyright = '2009-2015 The Apache Software Foundation'

# Build configuration
keep_warnings = True
pygments_style = 'trac'
highlight_language = 'none'

# Output configuration
html_theme = 'sphinxdoc'
html_show_sphinx = False
html_logo = 'sqoop-logo.png'
html_sidebars = {
  '**': ['globaltoc.html'],
<<<<<<< HEAD
}

# The theme to use for HTML and HTML Help pages.  See the documentation for
# a list of builtin themes.
html_theme = 'sphinxdoc'

# Theme options are theme-specific and customize the look and feel of a theme
# further.  For a list of options available for each theme, see the
# documentation.
#html_theme_options = {
#}

# Add any paths that contain custom themes here, relative to this directory.
html_theme_path = ['themes']
=======
}
>>>>>>> a53e682f
<|MERGE_RESOLUTION|>--- conflicted
+++ resolved
@@ -47,21 +47,4 @@
 html_logo = 'sqoop-logo.png'
 html_sidebars = {
   '**': ['globaltoc.html'],
-<<<<<<< HEAD
-}
-
-# The theme to use for HTML and HTML Help pages.  See the documentation for
-# a list of builtin themes.
-html_theme = 'sphinxdoc'
-
-# Theme options are theme-specific and customize the look and feel of a theme
-# further.  For a list of options available for each theme, see the
-# documentation.
-#html_theme_options = {
-#}
-
-# Add any paths that contain custom themes here, relative to this directory.
-html_theme_path = ['themes']
-=======
-}
->>>>>>> a53e682f
+}