--- conflicted
+++ resolved
@@ -73,11 +73,7 @@
       configParamBundles = new HashMap<>();
 
       MConnector connector = ConnectorManager.getInstance().getConnectorConfigurable(mConnector.getUniqueName());
-<<<<<<< HEAD
-      configParamBundles.put(connector.getPersistenceId(),
-=======
       configParamBundles.put(connector.getUniqueName(),
->>>>>>> a53e682f
           ConnectorManager.getInstance().getResourceBundle(mConnector.getUniqueName(), locale));
 
       AuditLoggerManager.getInstance().logAuditEvent(ctx.getUserName(),
