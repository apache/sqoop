--- conflicted
+++ resolved
@@ -487,21 +487,10 @@
   protected void constructTextConditions(GenericJdbcPartition partition, String prefix, Object lowerBound, Object upperBound,
                                          String lowerStringBound, String upperStringBound, boolean firstOne, boolean lastOne) {
     StringBuilder conditions = new StringBuilder();
-<<<<<<< HEAD
-    BigDecimal lower = new BigDecimal((Integer)lowerBound);
-    BigDecimal upper = new BigDecimal((Integer)upperBound);
-//    String lbString = prefix + bigDecimalToText((BigDecimal)lowerBound);
-    String lbString = prefix + bigDecimalToText(lower);
-    String ubString = prefix + bigDecimalToText(upper);
-//    String ubString = prefix + bigDecimalToText((BigDecimal)upperBound);
-    conditions.append('\'').append(firstOne ? lowerStringBound : lbString).append('\'');
-    conditions.append(" <= ");
-=======
     String lbString = prefix + bigDecimalToText((BigDecimal)lowerBound);
     String ubString = prefix + bigDecimalToText((BigDecimal)upperBound);
     partition.addParam(Types.VARCHAR, firstOne ? lowerStringBound : lbString);
     conditions.append("? <= ");
->>>>>>> 60c97dad
     conditions.append(partitionColumnName);
     conditions.append(" AND ");
     conditions.append(partitionColumnName);
